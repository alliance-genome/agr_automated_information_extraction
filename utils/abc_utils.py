--- conflicted
+++ resolved
@@ -475,7 +475,6 @@
         "version_num": None,
         "file_extension": file_extension,
         "model_type": stats["model_name"],
-<<<<<<< HEAD
         "precision": stats["average_precision"],
         "recall": stats["average_recall"],
         "f1_score": stats["average_f1"],
@@ -485,13 +484,6 @@
         "no_data": no_data,
         "novel_data": novel_data,
         "species": species
-=======
-        "precision": stats.get("average_precision") or stats.get("average_f1_macro"),
-        "recall": stats.get("average_recall"),
-        "f1_score": stats.get("average_f1") or stats.get("average_f1_macro"),
-        "parameters": str(stats["best_params"]) if stats.get("best_params") is not None else None,
-        "dataset_id": dataset_id
->>>>>>> 4442378f
     }
 
     model_dir = os.path.dirname(model_path)
