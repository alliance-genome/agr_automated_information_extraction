--- conflicted
+++ resolved
@@ -287,25 +287,16 @@
 def main():
     args: Namespace = parse_arguments()
     configure_logging(args.log_level)
-<<<<<<< HEAD
     if args.test_mode:
         direct_classify_mode(args)
     else:
         if args.stage:
             set_blue_api_base_url("https://stage-literature-rest.alliancegenome.org")
             os.environ['ABC_API_SERVER'] = "https://stage-literature-rest.alliancegenome.org"
+            os.environ["ON_PRODUCTION"] = "no"
+        else:
+            os.environ["ON_PRODUCTION"] = "yes"
         classify_mode(args)
-=======
-    if args.stage:
-        set_blue_api_base_url("https://stage-literature-rest.alliancegenome.org")
-        os.environ['ABC_API_SERVER'] = "https://stage-literature-rest.alliancegenome.org"
-    if args.stage:
-        os.environ["ON_PRODUCTION"] = "no"
-    else:
-        os.environ["ON_PRODUCTION"] = "yes"
-
-    classify_mode(args)
->>>>>>> 6ea40f6e
 
 
 if __name__ == '__main__':
